--- conflicted
+++ resolved
@@ -33,16 +33,6 @@
 import org.mongodb.QueryFilterDocument;
 import org.mongodb.ServerAddress;
 import org.mongodb.UpdateOperationsDocument;
-<<<<<<< HEAD
-import org.mongodb.command.DropDatabaseCommand;
-=======
-import org.mongodb.operation.MongoFind;
-import org.mongodb.operation.MongoFindAndUpdate;
-import org.mongodb.operation.MongoInsert;
-import org.mongodb.operation.MongoRemove;
-import org.mongodb.operation.MongoReplace;
-import org.mongodb.operation.MongoUpdate;
->>>>>>> ff5bd7f1
 import org.mongodb.result.InsertResult;
 import org.mongodb.serialization.BsonSerializationOptions;
 import org.mongodb.serialization.CollectibleSerializer;
@@ -123,15 +113,8 @@
 
         collection.insert(new Document("_id", 1).append("x", 1));
 
-<<<<<<< HEAD
         // TODO: there is nothing to stop you from passing a QueryFilterDocument instance to a MongoReplace<Document> constructor
         collection.filter(new QueryFilterDocument("_id", 1)).replace(new Document("_id", 1).append("y", 2));
-=======
-        // TODO: there is nothing to stop you from passing a QueryFilterDocument instance to a MongoReplace<Document>
-        // constructor
-        collection.replace(
-                new MongoReplace<Document>(new QueryFilterDocument("_id", 1), new Document("_id", 1).append("y", 2)));
->>>>>>> ff5bd7f1
 
         assertEquals(0, collection.filter(new QueryFilterDocument("_id", 1).append("x", 1)).count());
         assertEquals(1, collection.filter(new QueryFilterDocument("_id", 1).append("y", 2)).count());
