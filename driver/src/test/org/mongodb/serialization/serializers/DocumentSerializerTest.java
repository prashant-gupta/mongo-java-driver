/*
 * Copyright (c) 2008 - 2012 10gen, Inc. <http://10gen.com>
 *
 * Licensed under the Apache License, Version 2.0 (the "License");
 * you may not use this file except in compliance with the License.
 * You may obtain a copy of the License at
 *
 *   http://www.apache.org/licenses/LICENSE-2.0
 *
 * Unless required by applicable law or agreed to in writing, software
 * distributed under the License is distributed on an "AS IS" BASIS,
 * WITHOUT WARRANTIES OR CONDITIONS OF ANY KIND, either express or implied.
 * See the License for the specific language governing permissions and
 * limitations under the License.
 */

package org.mongodb.serialization.serializers;

import org.bson.BSONBinaryReader;
import org.bson.BSONBinaryWriter;
import org.bson.BSONWriter;
import org.bson.BinaryWriterSettings;
import org.bson.BsonReaderSettings;
import org.bson.BsonWriterSettings;
import org.bson.io.BasicOutputBuffer;
import org.bson.io.ByteBufferInput;
import org.bson.io.InputBuffer;
import org.bson.types.Binary;
import org.bson.types.Document;
import org.bson.types.ObjectId;
import org.junit.Before;
import org.junit.Test;
import org.mongodb.MongoClientTestBase;
import org.mongodb.serialization.PrimitiveSerializers;

import java.io.ByteArrayOutputStream;
import java.io.IOException;
import java.nio.ByteBuffer;
import java.util.Arrays;
import java.util.Date;

import static org.junit.Assert.assertEquals;

// straight up unit test
public class DocumentSerializerTest extends MongoClientTestBase {
    private BasicOutputBuffer buffer;
    private DocumentSerializer serializer;
    private BSONWriter writer;

    @Before
    public void setUp() {
        buffer = new BasicOutputBuffer();
        writer = new BSONBinaryWriter(new BsonWriterSettings(100), new BinaryWriterSettings(1024 * 1024), buffer);
        serializer = new DocumentSerializer(PrimitiveSerializers.createDefault());
    }

    @Test
    public void testPrimitiveBsonTypeSerialization() throws IOException {
        final Document doc = new Document();
        doc.put("oid", new ObjectId());
        doc.put("integer", 1);
        doc.put("long", 2L);
        doc.put("string", "hello");
        doc.put("double", 3.2);
        doc.put("binary", new Binary(new byte[]{0, 1, 2, 3}));
        doc.put("date", new Date(1000));
        doc.put("boolean", true);
//        doc.put("pattern", Pattern.compile("^hello"));  // TODO: Pattern doesn't override equals method!
        doc.put("null", null);

        serializer.serialize(writer, doc, null);

        final InputBuffer inputBuffer = createInputBuffer();
        final Document deserializedDoc = serializer.deserialize(new BSONBinaryReader(new BsonReaderSettings(),
                                                                                     inputBuffer), null);
        assertEquals(doc, deserializedDoc);
    }


    @Test
    public void testArraySerialization() throws IOException {
        final Document doc = new Document();
        doc.put("array", Arrays.asList(1, 2, 3, 4, 5));

        serializer.serialize(writer, doc, null);

        final InputBuffer inputBuffer = createInputBuffer();
        final Document deserializedDoc = serializer.deserialize(new BSONBinaryReader(new BsonReaderSettings(),
                                                                                     inputBuffer), null);
        assertEquals(doc, deserializedDoc);
    }

    @Test
    public void testNestedDocumentSerialization() throws IOException {
        final Document doc = new Document();
        doc.put("nested", new Document("x", 1));

        serializer.serialize(writer, doc, null);

        final InputBuffer inputBuffer = createInputBuffer();
        final Document deserializedDoc = serializer.deserialize(new BSONBinaryReader(new BsonReaderSettings(),
                                                                                     inputBuffer), null);
        assertEquals(doc, deserializedDoc);
    }

    @Test(expected = IllegalArgumentException.class)
    public void testDotsInKeys() {
<<<<<<< HEAD
        try {
            collection.save(new Document("x.y", 1));
            fail("Should throw exception");
        } catch (IllegalArgumentException e) {
            // all good
        }

        try {
            collection.save(new Document("x", new Document("a.b", 1)));
            fail("Should throw exception");
        } catch (IllegalArgumentException e) {
            // all good
        }
=======
        getCollection().save(new MongoSave<Document>(new Document("x.y", 1)));
>>>>>>> ff5bd7f1
    }

    @Test(expected = IllegalArgumentException.class)
    public void testDotsInKeysInNestedDocuments() {
        getCollection().save(new MongoSave<Document>(new Document("x", new Document("a.b", 1))));
    }

    // TODO: factor into common base class;
    private InputBuffer createInputBuffer() throws IOException {
        final ByteArrayOutputStream baos = new ByteArrayOutputStream();
        buffer.pipe(baos);
        return new ByteBufferInput(ByteBuffer.wrap(baos.toByteArray()));
    }

}<|MERGE_RESOLUTION|>--- conflicted
+++ resolved
@@ -40,6 +40,7 @@
 import java.util.Date;
 
 import static org.junit.Assert.assertEquals;
+import static org.junit.Assert.fail;
 
 // straight up unit test
 public class DocumentSerializerTest extends MongoClientTestBase {
@@ -105,28 +106,24 @@
 
     @Test(expected = IllegalArgumentException.class)
     public void testDotsInKeys() {
-<<<<<<< HEAD
         try {
-            collection.save(new Document("x.y", 1));
+            getCollection().save(new Document("x.y", 1));
             fail("Should throw exception");
         } catch (IllegalArgumentException e) {
             // all good
         }
 
         try {
-            collection.save(new Document("x", new Document("a.b", 1)));
+            getCollection().save(new Document("x", new Document("a.b", 1)));
             fail("Should throw exception");
         } catch (IllegalArgumentException e) {
             // all good
         }
-=======
-        getCollection().save(new MongoSave<Document>(new Document("x.y", 1)));
->>>>>>> ff5bd7f1
     }
 
     @Test(expected = IllegalArgumentException.class)
     public void testDotsInKeysInNestedDocuments() {
-        getCollection().save(new MongoSave<Document>(new Document("x", new Document("a.b", 1))));
+        getCollection().save(new Document("x", new Document("a.b", 1)));
     }
 
     // TODO: factor into common base class;
