/**
 * Copyright (c) 2008 - 2012 10gen, Inc. <http://10gen.com>
 * <p/>
 * Licensed under the Apache License, Version 2.0 (the "License");
 * you may not use this file except in compliance with the License.
 * You may obtain a copy of the License at
 * <p/>
 * http://www.apache.org/licenses/LICENSE-2.0
 * <p/>
 * Unless required by applicable law or agreed to in writing, software
 * distributed under the License is distributed on an "AS IS" BASIS,
 * WITHOUT WARRANTIES OR CONDITIONS OF ANY KIND, either express or implied.
 * See the License for the specific language governing permissions and
 * limitations under the License.
 */

package org.mongodb;

import org.mongodb.annotations.ThreadSafe;
import org.mongodb.operation.MongoFind;
import org.mongodb.operation.MongoFindAndRemove;
import org.mongodb.operation.MongoFindAndReplace;
import org.mongodb.operation.MongoFindAndUpdate;
import org.mongodb.operation.MongoInsert;
import org.mongodb.operation.MongoRemove;
import org.mongodb.operation.MongoReplace;
import org.mongodb.operation.MongoSave;
import org.mongodb.operation.MongoUpdate;
import org.mongodb.result.InsertResult;
import org.mongodb.result.RemoveResult;
import org.mongodb.result.UpdateResult;

<<<<<<< HEAD
// TODO: add these
// update
// group
// distinct
// mapReduce
// aggregate
=======
>>>>>>> 9e6e6968
/**
 * Additions to this interface will not be considered to break binary compatibility.
 *
 * @param <T> The type that this collection will serialize documents from and to
 */
@ThreadSafe
<<<<<<< HEAD
public interface MongoCollection<T> extends MongoCollectionBase<T>, MongoStream<T> {
    CollectionAdmin admin();
}


//    void save(T document);

//    void save(T document, WriteConcern writeConcern);

//    UpdateResult update(MongoQueryFilter filter, UpdateOperations ops);
//
//    /**
//     * updates all entities found with the operations
//     */
//    UpdateResult update(MongoQueryFilter filter, UpdateOperations ops, WriteConcern writeConcern);
//
//    /**
//     * updates the first entity found with the operations
//     */
//    UpdateResult updateFirst(MongoQueryFilter filter, UpdateOperations ops);
//
//    /**
//     * updates the first entity found with the operations, if nothing is found insert the update as an entity if "upsert" is true
//     */
//    UpdateResult updateFirst(MongoQueryFilter filter, UpdateOperations ops, boolean upsert);
//
//    UpdateResult updateFirst(MongoQueryFilter filter, UpdateOperations ops, boolean upsert, WriteConcern writeConcern);
//
//    /**
//     * updates the first entity found with the operations, if nothing is found insert the update as an entity if "upsert" is true
//     */
//    UpdateResult replace(MongoQueryFilter filter, T document, boolean upsert);
//
//    /**
//     * updates the first entity found with the operations, if nothing is found insert the update as an entity if "upsert" is true
//     */
//    UpdateResult replace(MongoQueryFilter filter, T document, boolean upsert, WriteConcern writeConcern);

=======
public interface MongoCollection<T> extends MongoCollectionBase<T> {

    MongoCursor<T> find(MongoFind find);

    T findOne(MongoFind find);

    long count();

    long count(MongoFind find);

    T findAndUpdate(MongoFindAndUpdate findAndUpdate);

    T findAndReplace(MongoFindAndReplace<T> findAndReplace);

    T findAndRemove(MongoFindAndRemove findAndRemove);

    InsertResult insert(MongoInsert<T> insert);

    UpdateResult update(MongoUpdate update);

    UpdateResult replace(MongoReplace<T> replace);

    RemoveResult remove(MongoRemove remove);

    CollectionAdmin admin();

    UpdateResult save(MongoSave<T> save);
}
>>>>>>> 9e6e6968
<|MERGE_RESOLUTION|>--- conflicted
+++ resolved
@@ -30,87 +30,12 @@
 import org.mongodb.result.RemoveResult;
 import org.mongodb.result.UpdateResult;
 
-<<<<<<< HEAD
-// TODO: add these
-// update
-// group
-// distinct
-// mapReduce
-// aggregate
-=======
->>>>>>> 9e6e6968
 /**
  * Additions to this interface will not be considered to break binary compatibility.
  *
  * @param <T> The type that this collection will serialize documents from and to
  */
 @ThreadSafe
-<<<<<<< HEAD
 public interface MongoCollection<T> extends MongoCollectionBase<T>, MongoStream<T> {
     CollectionAdmin admin();
-}
-
-
-//    void save(T document);
-
-//    void save(T document, WriteConcern writeConcern);
-
-//    UpdateResult update(MongoQueryFilter filter, UpdateOperations ops);
-//
-//    /**
-//     * updates all entities found with the operations
-//     */
-//    UpdateResult update(MongoQueryFilter filter, UpdateOperations ops, WriteConcern writeConcern);
-//
-//    /**
-//     * updates the first entity found with the operations
-//     */
-//    UpdateResult updateFirst(MongoQueryFilter filter, UpdateOperations ops);
-//
-//    /**
-//     * updates the first entity found with the operations, if nothing is found insert the update as an entity if "upsert" is true
-//     */
-//    UpdateResult updateFirst(MongoQueryFilter filter, UpdateOperations ops, boolean upsert);
-//
-//    UpdateResult updateFirst(MongoQueryFilter filter, UpdateOperations ops, boolean upsert, WriteConcern writeConcern);
-//
-//    /**
-//     * updates the first entity found with the operations, if nothing is found insert the update as an entity if "upsert" is true
-//     */
-//    UpdateResult replace(MongoQueryFilter filter, T document, boolean upsert);
-//
-//    /**
-//     * updates the first entity found with the operations, if nothing is found insert the update as an entity if "upsert" is true
-//     */
-//    UpdateResult replace(MongoQueryFilter filter, T document, boolean upsert, WriteConcern writeConcern);
-
-=======
-public interface MongoCollection<T> extends MongoCollectionBase<T> {
-
-    MongoCursor<T> find(MongoFind find);
-
-    T findOne(MongoFind find);
-
-    long count();
-
-    long count(MongoFind find);
-
-    T findAndUpdate(MongoFindAndUpdate findAndUpdate);
-
-    T findAndReplace(MongoFindAndReplace<T> findAndReplace);
-
-    T findAndRemove(MongoFindAndRemove findAndRemove);
-
-    InsertResult insert(MongoInsert<T> insert);
-
-    UpdateResult update(MongoUpdate update);
-
-    UpdateResult replace(MongoReplace<T> replace);
-
-    RemoveResult remove(MongoRemove remove);
-
-    CollectionAdmin admin();
-
-    UpdateResult save(MongoSave<T> save);
-}
->>>>>>> 9e6e6968
+}