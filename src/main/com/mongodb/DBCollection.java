// DBCollection.java

/**
 *      Copyright (C) 2008 10gen Inc.
 *
 *   Licensed under the Apache License, Version 2.0 (the "License");
 *   you may not use this file except in compliance with the License.
 *   You may obtain a copy of the License at
 *
 *      http://www.apache.org/licenses/LICENSE-2.0
 *
 *   Unless required by applicable law or agreed to in writing, software
 *   distributed under the License is distributed on an "AS IS" BASIS,
 *   WITHOUT WARRANTIES OR CONDITIONS OF ANY KIND, either express or implied.
 *   See the License for the specific language governing permissions and
 *   limitations under the License.
 */

package com.mongodb;

import java.util.List;
import java.util.Iterator;
import java.util.Set;
import java.util.HashSet;
import java.util.ArrayList;


/** This class provides a skeleton implementation of a database collection.  
 * <p>A typical invocation sequence is thus
 * <blockquote><pre>
 *     Mongo mongo = new Mongo( new DBAddress( "localhost", 127017 ) );
 *     DBCollection collection = mongo.getCollection( "test" );
 * </pre></blockquote>
 */
public abstract class DBCollection {

    final static boolean DEBUG = Boolean.getBoolean( "DEBUG.DB" );

    /**
     * Saves an document to the database.
     * @param doc object to save
     * @return the new database object
     */
    public abstract DBObject insert(DBObject doc) throws MongoException;

    /**
     * Saves an array of documents to the database.
     *
     * @param arr  array of documents to save
     * @return the new database object
     */
    public abstract DBObject[] insert(DBObject[] arr) throws MongoException;

    /**
     * Saves an array of documents to the database.
     *
     * @param list  list of documents to save
     * @return the new database object
     */
    public abstract List<DBObject> insert(List<DBObject> list) throws MongoException;

    /**
     * Performs an update operation.
     * @param q search query for old object to update
     * @param o object with which to update <tt>q</tt>
     * @param upsert if the database should create the element if it does not exist
     * @param apply if an _id field should be added to the new object
     * See www.10gen.com/wiki/db.update
     */
    public abstract DBObject update( DBObject q , DBObject o , boolean upsert , boolean apply ) throws MongoException ;

    /** Adds any necessary fields to a given object before saving it to the collection.
     * @param o object to which to add the fields
     */
    protected abstract void doapply( DBObject o );

    /** Removes an object from the database collection.
     * @return -1
     */
    public abstract int remove( DBObject o ) throws MongoException ;

    /** Finds an object.
     * @param ref query used to search
     * @param fields the fields of matching objects to return
     * @param numToSkip will not return the first <tt>numToSkip</tt> matches
     * @param numToReturn limit the results to this number
     * @return the objects, if found
     */
    abstract Iterator<DBObject> find( DBObject ref , DBObject fields , int numToSkip , int numToReturn ) throws MongoException ;

    /** Ensures an index on this collection (that is, the index will be created if it does not exist).
     * ensureIndex is optimized and is inexpensive if the index already exists.
     * @param keys fields to use for index
     * @param name an identifier for the index
     */
    public abstract void ensureIndex( DBObject keys , String name ) throws MongoException ;

    // ------

    /**
     *   Finds an object by its id.  This compares the passed in value to the _id field of the document
     * 
     * @param obj any valid object
     * @return the object, if found, otherwise <code>null</code>
     */
    public final DBObject findOne( Object obj ) 
        throws MongoException {
        ensureIDIndex();

        Iterator<DBObject> iterator =  find(new BasicDBObject("_id", obj), null, 0,1);

        return (iterator != null ? iterator.next() : null);
    }

    /** Ensures an index on the id field, if one does not already exist.
     * @param key an object with an _id field.
     */
    public void checkForIDIndex( DBObject key )
        throws MongoException {
        if ( _checkedIdIndex ) // we already created it, so who cares
            return;

        if ( key.get( "_id" ) == null )
            return;

        if ( key.keySet().size() > 1 )
            return;

        ensureIDIndex();
    }

    /** Creates an index on the id field, if one does not already exist.
     */
    public void ensureIDIndex()
        throws MongoException {
        if ( _checkedIdIndex )
            return;

        ensureIndex( _idKey );
        _checkedIdIndex = true;
    }

    /** Creates an index on a set of fields, if one does not already exist.
     * @param keys an object with a key set of the fields desired for the index
     */
    public final void ensureIndex( final DBObject keys )
        throws MongoException {
        ensureIndex( keys , false );
    }

    /** Forces creation of an index on a set of fields, if one does not already exist.
     * @param keys an object with a key set of the fields desired for the index
     */
    public final void createIndex( final DBObject keys )
        throws MongoException {
        ensureIndex( keys , true );
    }

    /** Creates an index on a set of fields, if one does not already exist.
     * @param keys an object with a key set of the fields desired for the index
     * @param force if index creation should be forced, even if it is unnecessary
     */
    public final void ensureIndex( final DBObject keys , final boolean force )
        throws MongoException {
        if ( checkReadOnly( false ) ) return;

        final String name = genIndexName( keys );

        boolean doEnsureIndex = false;
        if ( Math.random() > 0.999 )
            doEnsureIndex = true;
        else if ( ! _createIndexes.contains( name ) )
            doEnsureIndex = true;
        else if ( _anyUpdateSave && ! _createIndexesAfterSave.contains( name ) )
            doEnsureIndex = true;

        if ( ! ( force || doEnsureIndex ) )
            return;

        ensureIndex( keys , name );

        _createIndexes.add( name );
        if ( _anyUpdateSave )
            _createIndexesAfterSave.add( name );
    }

    /** Clears all indices that have not yet been applied to this collection. */
    public void resetIndexCache(){
        _createIndexes.clear();
    }

    /** Generate an index name from the set of fields it is over.
     * @param keys the names of the fields used in this index
     * @return a string representation of this index's fields
     */
    public static String genIndexName( DBObject keys ){
        String name = "";
        for ( String s : keys.keySet() ){
            if ( name.length() > 0 )
                name += "_";
            name += s + "_";
            Object val = keys.get( s );
            if ( val instanceof Number )
                name += val.toString().replace( ' ' , '_' );
        }
        return name;
    }

    /** Set hint fields for this collection.
     * @param lst a list of <code>DBObject</code>s to be used as hints
     */
    public void setHintFields( List<DBObject> lst ){
        _hintFields = lst;
    }

    /** Queries for an object in this collection.
     * @param ref object for which to search
     * @return an iterator over the results
     */
    public final DBCursor find( DBObject ref ){
        return new DBCursor( this, ref, null );
    }

    /** Queries for all objects in this collection. 
     * @return a cursor which will iterate over every object
     */
    public final DBCursor find(){
        return new DBCursor( this, new BasicDBObject(), null );
    }

    /** Returns a single object from this collection.
     * @return the object found, or <code>null</code> if the collection is empty
     */
    public final DBObject findOne()
        throws MongoException {
        return findOne( new BasicDBObject() );
    }

    /** Returns a single object from this collection matching the query.
     * @param o the query object
     * @return the object found, or <code>null</code> if no such object exists
     */
    public final DBObject findOne( DBObject o )
        throws MongoException {
        Iterator<DBObject> i = find( o , null , 0 , 1 );
        if ( i == null || ! i.hasNext() )
            return null;
        return i.next();
    }

    /** Adds the "private" fields _save, _update, and _id to an object.
     * @param o <code>DBObject</code> to which to add fields
     * @return the modified parameter object
     */
    public final Object apply( DBObject o ){
        return apply( o , true );
    }
    
    /** Adds the "private" fields _save, _update, and (optionally) _id to an object.
     * @param jo object to which to add fields
     * @param ensureID whether to add an <code>_id</code> field or not
     * @return the modified object <code>o</code>
     */
    public final Object apply( DBObject jo , boolean ensureID ){
        
        Object id = jo.get( "_id" );
        if ( ensureID && id == null ){
            id = ObjectId.get();
            jo.put( "_id" , id );
        }

        doapply( jo );

        return id;
    }

    /** Saves an object to this collection.
     * @param jo the <code>DBObject</code> to save
     * @return <code>jo</code> with <code>_id</code> field added, if needed
     */
    public final DBObject save( DBObject jo )
        throws MongoException {
        if ( checkReadOnly( true ) ) 
            return jo;

        _checkObject( jo , false , false );
        
        //_findSubObject( s , jo , null );

        Object id = jo.get( "_id" );
        if ( DEBUG ) System.out.println( "id : " + id );

        if ( id == null || ( id instanceof ObjectId && ((ObjectId)id)._new ) ){
            if ( DEBUG ) System.out.println( "saving new object" );
            if ( id != null && id instanceof ObjectId )
                ((ObjectId)id)._new = false;
            insert( jo );
            return jo;
        }

        if ( DEBUG ) System.out.println( "doing implicit upsert : " + jo.get( "_id" ) );
        DBObject q = new BasicDBObject();
        q.put( "_id" , id );
        return update( q , jo , true , false );
    }
    
    // ---- DB COMMANDS ----
    /** Drops all indices from this collection
     */
    public void dropIndexes()
        throws MongoException {
        BasicDBObject res = (BasicDBObject)_base.command( BasicDBObjectBuilder.start().add( "deleteIndexes" , getName() ).add( "index" , "*" ).get() );
        if ( res.getInt( "ok" , 0 ) != 1 ){
            if ( res.getString( "errmsg" ).equals( "ns not found" ) )
                return;
            throw new MongoException( "error dropping indexes : " + res );
        }
        
        resetIndexCache();
    }
    
    /** Drops (deletes) this collection
     */
    public void drop()
        throws MongoException {
        dropIndexes();
        BasicDBObject res = (BasicDBObject)_base.command( BasicDBObjectBuilder.start().add( "drop" , getName() ).get() );
        if ( res.getInt( "ok" , 0 ) != 1 ){
            if ( res.getString( "errmsg" ).equals( "ns not found" ) )
                return;
            throw new MongoException( "error dropping : " + res );
        }
    }

    /**
     *  Returns the number of documents in the collection
     *  @return number of documents that match query
     */
    public long getCount()
        throws MongoException {
        return getCount(new BasicDBObject());
    }

    /**
     *  Returns the number of documents in the collection
     *  that match the specified query
     *
     *  @param query query to select documents to count
     *  @return number of documents that match query
     */
    public long getCount(DBObject query)
        throws MongoException {

        BasicDBObject cmd = new BasicDBObject();
        cmd.put("count", getName());
        cmd.put("query", query);

        BasicDBObject res = (BasicDBObject)_base.command(cmd);

        if (res.getInt("ok" , 0 ) != 1 ){
<<<<<<< HEAD
            if ( res.getString("errmsg").equals("ns missing")) {
=======
            String errmsg = res.getString( "errmsg" );
            if ( errmsg.equals("ns does not exist") || 
                 errmsg.equals("ns missing" ) ){
>>>>>>> 86d99553
                // for now, return 0 - lets pretend it does exist
                return 0;
            }
            throw new MongoException( "error counting : " + res );
        }

        return res.getLong("n");
    }

    /**
     *   Return a list of the indexes for this collection.  Each object
     *   in the list is the "info document" from MongoDB
     *
     *   @return list of index documents
     */
    public List<DBObject> getIndexInfo() {
        BasicDBObject cmd = new BasicDBObject();
        cmd.put("ns", getFullName());

        DBCursor cur = _base.getCollection("system.indexes").find(cmd);

        List<DBObject> list = new ArrayList<DBObject>();

        while(cur.hasNext()) {
            list.add(cur.next());
        }

        return list;
    }

    // ------

    /** Initializes a new collection.
     * @param base database in which to create the collection
     * @param name the name of the collection
     */
    protected DBCollection( DBBase base , String name ){
        _base = base;
        _name = name;
        _fullName = _base.getName() + "." + name;
    }

    private  DBObject _checkObject( DBObject o , boolean canBeNull , boolean query ){
        if ( o == null ){
            if ( canBeNull )
                return null;
            throw new IllegalArgumentException( "can't be null" );
        }

        if ( o.isPartialObject() && ! query )
            throw new IllegalArgumentException( "can't save partial objects" );
        
        if ( ! query ){
            for ( String s : o.keySet() ){
                if ( s.contains( "." ) )
                    throw new IllegalArgumentException( "fields stored in the db can't have . in them" );
                if ( s.contains( "$" ) )
                    throw new IllegalArgumentException( "fields stored in the db can't have $ in them" );
            }
        }
        return o;
    }
    /*
    private void _findSubObject( Scope scope , DBObject jo , IdentitySet seenSubs ){
        if ( seenSubs == null )
            seenSubs = new IdentitySet();

        if ( seenSubs.contains( jo ) )
            return;
        seenSubs.add( jo );
        

        if ( DEBUG ) System.out.println( "_findSubObject on : " + jo.get( "_id" ) );

        LinkedList<DBObject> toSearch = new LinkedList();
        Map<DBObject,String> seen = new IdentityHashMap<DBObject,String>();
        toSearch.add( jo );

        while ( toSearch.size() > 0 ){
            
            Map<DBObject,String> seenNow = new IdentityHashMap<DBObject,String>( seen );
            
            DBObject n = toSearch.remove(0);
            for ( String name : n.keySet() ){

                Object foo = Bytes.safeGet( n , name );
                
                if ( foo == null )
                    continue;
                
                if ( ! ( foo instanceof DBObject ) )
                    continue;
                
                if ( foo instanceof DBRef ){
                    DBRef ref = (DBRef)foo;
                    if ( ! ref.isDirty() )
                        continue;
                    foo = ref.getRealObject();
                }

                if ( foo instanceof JSFunction )
                    continue;

		if ( foo instanceof JSString 
                     || foo instanceof JSRegex
                     || foo instanceof JSDate )
		    continue;
                
                if ( foo instanceof DBCollection || 
                     foo instanceof DBBase )
                    continue;
                
                DBObject e = (DBObject)foo;
                if ( e instanceof BasicDBObject )
                    ((BasicDBObject)e).prefunc();

                if ( n.get( name ) == null )
                    continue;

                if ( e instanceof JSFileChunk ){
                    _base.getCollection( "_chunks" ).apply( e );
                }

                if ( e.get( "_ns" ) == null ){
                    if ( seen.containsKey( e ) )
                        throw new RuntimeException( "you have a loop. key : " + name + " from a " + n.getClass()  + " which is a : " + e.getClass() );
                    seenNow.put( e , "a" );
                    toSearch.add( e );
                    continue;
                }


                // ok - now we knows its a reference
                
                if ( e instanceof BasicDBObject &&
                     ((BasicDBObject)e).isPartialObject() ){
                    // TODO: i think this is correct
                    // this means you have a reference to an object that was retrieved with only some objects
                    // maybe this should do a extend, or throw an exception
                    // but certainly shouldn't overwrite
                    continue;
                }

                if ( e.get( "_id" ) == null ){ // new object, lets save it
                    JSFunction otherSave = e.getFunction( "_save" );
                    if ( otherSave == null )
                        throw new RuntimeException( "no save :(" );
                    otherSave.call( scope , e , null );
                    continue;
                }

                // old object, lets update TODO: dirty tracking
                DBObject lookup = new BasicDBObject();
                lookup.set( "_id" , e.get( "_id" ) );

                JSFunction otherUpdate = e.getFunction( "_update" );
                if ( otherUpdate == null ){

                    // already taken care of
                    if ( e instanceof DBRef )
                        continue;

                    throw new RuntimeException( "_update is null class: " + e.getClass().getName() + "  keyset : " + e.keySet() + " ns:" + e.get( "_ns" ) );
                }

                if ( e instanceof BasicDBObject && ! ((BasicDBObject)e).isDirty() )
                    continue;

                otherUpdate.call( scope , lookup , e , _upsertOptions , seenSubs );

            }
            
            seen.putAll( seenNow );
        }
    }
    */

    /** Find a collection that is prefixed with this collection's name.
     * A typical use of this might be 
     * <blockquote><pre>
     *    DBCollection users = mongo.getCollection( "wiki" ).getCollection( "users" );
     * </pre></blockquote>
     * Which is equilalent to
     * <pre><blockquote>
     *   DBCollection users = mongo.getCollection( "wiki.users" );
     * </pre></blockquote>
     * @param n the name of the collection to find
     * @return the matching collection
     */
    public DBCollection getCollection( String n ){
        return _base.getCollection( _name + "." + n );
    }

    /** Returns the name of this collection.
     * @return  the name of this collection
     */
    public String getName(){
        return _name;
    }

    /** Returns the full name of this collection, with the database name as a prefix.
     * @return  the name of this collection
     */
    public String getFullName(){
        return _fullName;
    }

    /** Returns the database this collection is a member of.
     * Same as <code>getBase()</code>.
     * @return this collection's database
     */
    public DBBase getDB(){
        return _base;
    }

    /** Returns the database this collection is a member of.
     * Same as <code>getBase()</code>.
     * @return this collection's database
     */
    public DBBase getBase(){
        return _base;
    }

    /** Returns if this collection's database is read-only
     * @param strict if an exception should be thrown if the database is read-only
     * @return if this collection's database is read-only
     * @throws RuntimeException if the database is read-only and <code>strict</code> is set
     */
    protected boolean checkReadOnly( boolean strict ){
        if ( ! _base._readOnly )
            return false;

        if ( ! strict )
            return true;

        throw new IllegalStateException( "db is read only" );
    }

    /** Calculates the hash code for this collection.
     * @return the hash code
     */
    public int hashCode(){
        return _fullName.hashCode();
    }

    /** Checks if this collection is equal to another object.
     * @param o object with which to compare this collection
     * @return if the two collections are the same object
     */
    public boolean equals( Object o ){
        return o == this;
    }

    /** Returns name of the collection.
     * @return name of the collection.
     */
    public String toString(){
        return _name;
    }

    /** Set a default class for objects in this collection
     * @param c the class
     * @throws IllegalArgumentException if <code>c</code> is not a DBObject
     */
    public void setObjectClass( Class c ){
        if ( ! DBObject.class.isAssignableFrom( c ) )
            throw new IllegalArgumentException( c.getName() + " is not a DBObject" );
        _objectClass = c;
    }

    /** Gets the default class for objects in the collection
     * @return the class
     */
    public Class getObjectClass(){
        return _objectClass;
    }

    final DBBase _base;

    final protected String _name;
    final protected String _fullName;

    protected List<DBObject> _hintFields;

    protected Class _objectClass = null;

    private boolean _anyUpdateSave = false;

    private boolean _checkedIdIndex = false;
    final private Set<String> _createIndexes = new HashSet<String>();
    final private Set<String> _createIndexesAfterSave = new HashSet<String>();

    private final static DBObject _upsertOptions = BasicDBObjectBuilder.start().add( "upsert" , true ).get();
    private final static DBObject _idKey = BasicDBObjectBuilder.start().add( "_id" , 1 ).get();

}<|MERGE_RESOLUTION|>--- conflicted
+++ resolved
@@ -358,13 +358,9 @@
         BasicDBObject res = (BasicDBObject)_base.command(cmd);
 
         if (res.getInt("ok" , 0 ) != 1 ){
-<<<<<<< HEAD
-            if ( res.getString("errmsg").equals("ns missing")) {
-=======
             String errmsg = res.getString( "errmsg" );
             if ( errmsg.equals("ns does not exist") || 
                  errmsg.equals("ns missing" ) ){
->>>>>>> 86d99553
                 // for now, return 0 - lets pretend it does exist
                 return 0;
             }
